import os
import copy
import numpy as np

import gym
from stable_baselines3.common import logger
from gym import error, spaces
from gym.utils import seeding
from typing import Any, Callable, List, Optional, Sequence, Union
from stable_baselines3.common.off_policy_algorithm import OffPolicyAlgorithm
from stable_baselines3.common.vec_env import DummyVecEnv
from copy import deepcopy
from stable_baselines3.common.vec_env.base_vec_env import VecEnvStepReturn
from ideas_envs.wrappers.subgoal_viz_wrapper import SubgoalVisualizationWrapper

GOAL_MARKER_COLORS = [[1, 0, 0],
                      [0, 1, 0],
                      [0, 0, 1],
                      [1, 1, 0],
                      [1, 0, 1],
                      [0, 1, 1],
                      [1, 0.5, 0],
                      [1, 0, 0.5],
                      [0.5, 1, 0.5],
                      [0, 0.5, 1]]

GOAL_MARKER_SHAPES = ['sphere', 'cylinder', 'box']

GOAL_MARKER_MIN_ALPHA = 0.1
GOAL_MARKER_MAX_ALPHA = 0.9


from util.custom_evaluation import get_success
# from ideas_baselines.mbchac.mbchac import MBCHAC
# try:
#     import mujoco_py
# except ImportError as e:
#     raise error.DependencyNotInstalled("{}. (HINT: you need to install mujoco_py, and also perform the setup instructions here: https://github.com/openai/mujoco-py/.)".format(e))

DEFAULT_SIZE = 500


def get_h_envs_from_env(bottom_env: gym.wrappers.TimeLimit,
                        level_steps: List,
                        is_testing_env: bool = False, layer_alg: OffPolicyAlgorithm = None) -> List[gym.wrappers.TimeLimit]:

    def recursive_get_henvs(bottom_env: gym.wrappers.TimeLimit,
                        level_steps: List[int], env_list: List[gym.GoalEnv] = [],
                        is_testing_env: bool = False, layer_alg: OffPolicyAlgorithm = None) -> List[gym.wrappers.TimeLimit]:

        if not level_steps:
            return env_list
<<<<<<< HEAD
        if len(level_steps) > 1:
            env = HierarchicalHLEnv(bottom_env, is_testing_env=is_testing_env, layer_alg=layer_alg)
=======
        level_steps = [int(s) for s in level_steps_str.split(",")]
        if len(level_steps) > 1: # If this is not bottom environment
            env = HierarchicalHLEnv(bottom_env, is_testing_env=is_testing_env, model=model)
>>>>>>> 12af2bdb
            env = gym.wrappers.TimeLimit(env, max_episode_steps=level_steps[0])
        else:
            env = bottom_env
            env.unwrapped.spec.max_episode_steps = level_steps[0]
            env._max_episode_steps = level_steps[0]
            if layer_alg is not None:
                env.env.layer_alg = layer_alg

        env_list.append(env)
        next_level_steps = level_steps[1:]
        if layer_alg is not None and layer_alg.sub_layer is not None:
            next_level_layer_alg = layer_alg.sub_layer
        else:
            next_level_layer_alg = None
        env_list = recursive_get_henvs(bottom_env, next_level_steps, env_list, is_testing_env, next_level_layer_alg)

        return env_list

    # bottom_env = inject_subgoal_geometry(bottom_env) # TODO: What for is this?

    env_list = recursive_get_henvs(bottom_env=bottom_env, level_steps=level_steps,
                                   env_list=[], is_testing_env=is_testing_env, layer_alg=layer_alg)

    # iterate through reversed list to set sub_envs and parent_envs correctly; necessary for recursive action_space determination.
    for level, e in enumerate(reversed(env_list)):
        j = len(env_list) - level - 1
        if level > 0:
            env_list[j].set_sub_env(env_list[j+1])
            # re-set action space also for TimeLimit Wrapper class
            env_list[j].action_space = env_list[j].env.action_space
        env_list[j].is_top_level_env = j == 0
        env_list[j].level = level

    return env_list

def inject_subgoal_geometry(bottom_env):
    # TBD
    return bottom_env

class HierarchicalVecEnv(DummyVecEnv):
    """
    This class has the same functionality as DummyVecEnv, but it does not reset the simulator when a low-level episode ends.
    """

    def __init__(self, env_fns: List[Callable[[], gym.Env]], early_done_on_success: bool):
        super().__init__(env_fns)
        self.goal_viz_shape = 'sphere'
        self.goal_viz_size = 0.035
        self.early_done_on_success = early_done_on_success


    def get_parent_layers(self, env_idx=0):
        current_env = self.envs[env_idx]
        n_layers = 1
        while True:
            if hasattr(current_env, '_parent_env') and current_env._parent_env is not None:
                current_env = current_env._parent_env
            else:
                break
            n_layers += 1
        return n_layers

    def prepare_goal_viz(self, env_idx):
        current_goal_viz_env = self.envs[env_idx]
        goals_to_viz = {}
        n_layers = self.get_parent_layers()
        alphas = np.arange(GOAL_MARKER_MIN_ALPHA, GOAL_MARKER_MAX_ALPHA, GOAL_MARKER_MAX_ALPHA / n_layers)
        layer = 0
        while True:
            layer_goals_to_render = current_goal_viz_env.unwrapped.goal
            if hasattr(self.envs[env_idx], 'layer_goal_to_3d'):
                layer_goals_to_render = self.envs[env_idx].layer_goal_to_3d(layer_goals_to_render.copy())
            if len(layer_goals_to_render) % 3 == 0:
                n_goals = len(layer_goals_to_render) // 3
                colors = GOAL_MARKER_COLORS[:n_goals]
                for i in range(int(len(layer_goals_to_render) / 3)):
                    shape_idx = layer % len(GOAL_MARKER_SHAPES)
                    goal_marker_shape = GOAL_MARKER_SHAPES[shape_idx]
                    color_and_alpha = colors[i] + [alphas[layer]]
                    goals_to_viz['subgoal_{}{}'.format(goal_marker_shape, i)] = (
                        layer_goals_to_render[i * 3: (i + 1) * 3], self.goal_viz_size, color_and_alpha)
            layer += 1
            if hasattr(current_goal_viz_env, '_parent_env') and current_goal_viz_env._parent_env is not None:
                current_goal_viz_env = current_goal_viz_env._parent_env
            else:
                break
        viz_env = self.envs[env_idx].unwrapped
        for name in goals_to_viz:
            try:
                site_id = viz_env.sim.model.site_name2id(name)
                viz_env.sim.model.site_pos[site_id] = goals_to_viz[name][0].copy()
                size = [goals_to_viz[name][1]] * 3
                viz_env.sim.model.site_size[site_id] = size
                viz_env.sim.model.site_rgba[site_id] = goals_to_viz[name][2]
            except ValueError as e:
                raise ValueError("Site {} does not exist. Please include the ideas_envs.assets.subgoal_viz.xml "
                                 "in your environment xml.".format(name)) from e

    def render(self, mode='rgb_array', width=1024, height=768):
        env_idx = 0
        self.prepare_goal_viz(env_idx)
        frame = self.envs[env_idx].render(mode=mode, width=width, height=height)
        return frame

    # # The same function as in DummyVecEnv, but it also sets the subgoals to display.
    # def step_async(self, actions: np.ndarray) -> None:
    #     self.actions = actions


    # The same function as in DummyVecEnv, but without resetting the simulation when the episode ends.
    # This function also sets done to true on success
    def step_wait(self) -> VecEnvStepReturn:
        for env_idx in range(self.num_envs):
            obs, self.buf_rews[env_idx], self.buf_dones[env_idx], self.buf_infos[env_idx] = self.envs[env_idx].step(
                self.actions[env_idx]
            )
            # Set done to true if success is achieved or if it is done any ways (by TimeLimit)
            if self.buf_dones[env_idx]:
                # save final observation where user can get it, but don't reset
                self.buf_infos[env_idx]["terminal_observation"] = obs
                self.envs[env_idx]._elapsed_steps = 0
            self._save_obs(env_idx, obs)
        return (self._obs_from_buf(), np.copy(self.buf_rews), np.copy(self.buf_dones), deepcopy(self.buf_infos))

    def reset_all(self):
        for env_idx in range(self.num_envs):
            obs = self.envs[env_idx].reset()
            self._save_obs(env_idx, obs)
        return self.buf_obs

class HierarchicalHLEnv(gym.GoalEnv):
    def __init__(self, bottom_env, is_testing_env=None, layer_alg=None):
        self.bottom_env = bottom_env
        self.action_space = bottom_env.observation_space.spaces['desired_goal']
        if np.inf in self.action_space.high or -np.inf in self.action_space.low:
            logger.warn("Warning, subgoal space of hierarchical environment not defined. I will guess the subgoal bounds based on drawing goal samples when the sub env is set.")

        self.observation_space = bottom_env.env.observation_space
        self._sub_env = None
        self._parent_env = None
        self.layer_alg = layer_alg
        self.is_testing_env = is_testing_env

    def update_action_bound_guess(self):
        n_samples = 5000
        self.action_space.high = [-np.inf] * len(self.action_space.high)
        self.action_space.low = [np.inf] * len(self.action_space.low)
        for i in range(n_samples):
            self._sub_env.env.unwrapped._reset_sim() # This is necessary for some environments where the goal depends on the environment setup.
            goal = self._sub_env.env.unwrapped._sample_goal()
            self.action_space.high = np.maximum(goal, self.action_space.high)
            self.action_space.low = np.minimum(goal, self.action_space.low)
        # Add some small extra margin.
        epsilon = np.zeros_like(self.action_space.high) + 0.01
        self.action_space.high += np.abs(self.action_space.high - self.action_space.low) * 0.01
        self.action_space.low -= np.abs(self.action_space.high - self.action_space.low) * 0.01
        action_space_range = self.action_space.high - self.action_space.low
        action_space_range = np.maximum(action_space_range, epsilon)
        self.action_space.high = self.action_space.low + action_space_range
        # self.action_space.low = self.action_space.low - epsilon
        # Reset action space to determine whether the space is bounded.
        self.action_space = gym.spaces.Box(self.action_space.low, self.action_space.high)
        logger.info("Updated action bound guess by random sampling: Action space high: {}, Action space low: {}".format(self.action_space.high, self.action_space.low))

    def set_sub_env(self, env):
        self._sub_env = env
        if np.inf in self.action_space.high or -np.inf in self.action_space.low:
            self.update_action_bound_guess()
        self._sub_env._parent_env = self

    def step(self, action):
        subgoal = np.clip(action, self.action_space.low, self.action_space.high)
        self._sub_env.env._elapsed_steps = 0 # Set elapsed steps to 0 but don't reset the whole simulated environment
        self._sub_env.env.unwrapped.goal = subgoal
        # self._sub_env.display_subgoals(subgoal)  # , size=0.03, shape='cylinder', colors=[0, 0, 0.7, 0.1])

        assert self.layer_alg is not None, "Step not possible because no layer_alg defined yet."
        if self.is_testing_env:
            info = self.test_step()
        else:
            info = {}
            self.train_step()
        if not self.is_testing_env:
            if self.layer_alg.sub_layer is not None:
                if self.layer_alg.sub_layer.in_subgoal_test_mode:
                    info['is_subgoal_testing_trans'] = 1
                else:
                    info['is_subgoal_testing_trans'] = 0
        obs = self._get_obs()
        # obs['desired_goal'] = subgoal
        reward = self.compute_reward(obs['achieved_goal'], self.goal, info)

        self._step_callback()
        succ = self._is_success(obs['achieved_goal'], self.goal)
        info['is_success'] = succ
        done = False  # Returning done = true after time steps are done is not necessary here because it is done in TimeLimit wrapper. #TODO: Check if done=True should be returned after goal is achieved.
        # done = np.isclose(succ, 1)
        return obs, reward, done, info

    def train_step(self):
        self.layer_alg.train_step()

    def test_step(self):
        info_list = self.layer_alg.test_step(self)
        return info_list

    def reset(self):
        # Attempt to reset the simulator. Since we randomize initial conditions, it
        # is possible to get into a state with nself._sub_env._step_callback()umerical issues (e.g. due to penetration or
        # Gimbel lock) or we may not achieve an initial condition (e.g. an object is within the hand).
        # In this case, we just keep randomizing until we eventually achieve a valid initial
        # configuration.
        super(HierarchicalHLEnv, self).reset()
        obs = self._sub_env.reset()
        self.goal = self._sub_env.goal
        # if self.is_testing_env: ## DEBUG
        #     print("setting new testing goal: {}".format(self.goal))
        self.last_obs = obs
        return obs

    def close(self):
        self._sub_env.close()

    def render(self, **kwargs):
        self._sub_env.render(**kwargs)

    def _get_viewer(self, **kwargs):
        return self._sub_env._get_viewer(**kwargs)

    def _get_obs(self):
        """Returns the observation.
        """
        obs = self._sub_env.env.unwrapped._get_obs()
        obs['desired_goal'] = self.goal
        return obs

    # def _set_action(self, action):
    #     """Applies the given action to the simulation.
    #     """
    #     raise NotImplementedError()

    def _is_success(self, achieved_goal, desired_goal):
        """Indicates whether or not the achieved goal successfully achieved the desired goal.
        """
        return self._sub_env.env.unwrapped._is_success(achieved_goal, desired_goal)

    def _sample_goal(self):
        """Samples a new goal and returns it.
        """
        return self._sub_env.env._sample_goal()

    def _env_setup(self, initial_qpos):
        """Initial configuration of the environment. Can be used to configure initial state
        and extract information from the simulation.
        """
        self._sub_env._env_setup()

    def _viewer_setup(self):
        """Initial configuration of the viewer. Can be used to set the camera position,
        for example.
        """
        self._sub_env._viewer_setup()

    def _render_callback(self):
        """A custom callback that is called before rendering. Can be used
        to implement custom visualizations.
        """
        pass
        # self._sub_env._render_callback()

    def _step_callback(self):
        """A custom callback that is called after stepping the simulation. Can be used
        to enforce additional constraints on the simulation state.
        """
        pass
        # self._sub_env._step_callback()

    def compute_reward(self, achieved_goal, goal, info):
        return self._sub_env.env.compute_reward(achieved_goal, goal, info)<|MERGE_RESOLUTION|>--- conflicted
+++ resolved
@@ -50,14 +50,8 @@
 
         if not level_steps:
             return env_list
-<<<<<<< HEAD
         if len(level_steps) > 1:
             env = HierarchicalHLEnv(bottom_env, is_testing_env=is_testing_env, layer_alg=layer_alg)
-=======
-        level_steps = [int(s) for s in level_steps_str.split(",")]
-        if len(level_steps) > 1: # If this is not bottom environment
-            env = HierarchicalHLEnv(bottom_env, is_testing_env=is_testing_env, model=model)
->>>>>>> 12af2bdb
             env = gym.wrappers.TimeLimit(env, max_episode_steps=level_steps[0])
         else:
             env = bottom_env
