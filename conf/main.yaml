--- conflicted
+++ resolved
@@ -14,7 +14,6 @@
 env_kwargs: {}
 
 # The render* args specify how and when to render and plot during training and testing.
-<<<<<<< HEAD
 # 'record' is for recording the rendered scene as a video file without on-screen display,
 # 'display' for direct visualization, neither one, e.g. 'none' for not rendering at all.
 # render_freq determine the number of epochs after which we render the training/testing.
@@ -23,25 +22,10 @@
 # TODO: maybe there is a better place to put render_metrics_* because they depend on the
 # algorithm. Maybe put them in the algorithm/xyz.yaml
 render: 'none' # 'display', 'record', or anything else for neither one
-render_freq: 5
-render_metrics_train: ['mc_mean', 'mc_std']
-render_metrics_test: ['mc_mean','mc_std']
-=======
-# 'record' is for recording the rendered scene as a video file without on-screen display.
-# We record one frame per step with 30fps.
-# 'display' for direct visualization (requires an x-server).
-# 'none' (or any other string) for not rendering at all.
-# render_freq determine the number of epochs after which we render the training/testing.
-# render_metrics* determine a list of metric values to render. For training, they have to be provided by the
-# learning algorithm and for evaluation by the evaluation callback (e.g. '_log_data_callback') in custom_callback.py.
-# TODO: maybe there is a better place to put render_metrics_* because they depend on the
-# algorithm. Maybe put them in the algorithm/xyz.yaml
-render: 'none' # 'display', 'record', or anything else for neither one
 render_freq: 5 # epochs
 render_metrics_train: ['train/rollout_rewards_step']
 render_metrics_test: ['eval/rollout_rewards_step']
 render_frames_per_clip: 0 # Number of frames per clip when recording. If set to 0, one episode is recorded.
->>>>>>> d24f0dc9
 
 # If the seed is 0, it will be set to a pseudo-random value (int(time.time()))
 seed: 0
