--- conflicted
+++ resolved
@@ -4,24 +4,15 @@
 from gym.envs.registration import register
 
 
-<<<<<<< HEAD
-for n_objects in range(5):
-    for gripper_goal in ['gripper_none', 'gripper_random', 'gripper_above']:
-        if gripper_goal != 'gripper_random' and n_objects == 0:  # Disallow because there would be no goal
-            continue
-        distance_threshold = 0.05 # was originally 0.05
-        register(id=f'Blocks-o{n_objects}-{gripper_goal}-v1',
-                 entry_point='custom_envs.blocks.blocks_env:BlocksEnv',
-                 kwargs={'n_objects': n_objects, 'gripper_goal': gripper_goal, 'distance_threshold': distance_threshold},
-=======
 def register_custom_envs():
     for n_objects in range(5):
         for gripper_goal in ['gripper_none', 'gripper_random', 'gripper_above']:
             if gripper_goal != 'gripper_random' and n_objects == 0:  # Disallow because there would be no goal
                 continue
-            register(id=f'Blocks-o{n_objects}-{gripper_goal}-v1',
-                     entry_point='custom_envs.blocks.blocks_env:BlocksEnv',
-                     kwargs={'n_objects': n_objects, 'gripper_goal': gripper_goal},
+        distance_threshold = 0.05 # was originally 0.05
+        register(id=f'Blocks-o{n_objects}-{gripper_goal}-v1',
+                 entry_point='custom_envs.blocks.blocks_env:BlocksEnv',
+                 kwargs={'n_objects': n_objects, 'gripper_goal': gripper_goal, 'distance_threshold': distance_threshold},
                      max_episode_steps=max(50, 50*n_objects))
 
     for n_objects in range(3):
@@ -33,7 +24,6 @@
         register(id=f'ButtonUnlock-o{n_objects}-v1',
                  entry_point='custom_envs.button_unlock.button_unlock_env:ButtonUnlockEnv',
                  kwargs={'n_buttons': n_objects+1},
->>>>>>> 083e619f
                  max_episode_steps=max(50, 50*n_objects))
 
         register(id=f'AntButtonUnlock-o{n_objects}-v1',
